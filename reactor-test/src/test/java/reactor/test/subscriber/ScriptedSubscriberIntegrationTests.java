--- conflicted
+++ resolved
@@ -271,11 +271,7 @@
 	}
 
 	@Test
-<<<<<<< HEAD
-	public void verifyVirtualTime() {
-=======
 	public void verifyVirtualTimeOnSubscribe() {
->>>>>>> 2e2a33cc
 		ScriptedSubscriber.enableVirtualTime();
 		Mono<String> mono = Mono.delay(Duration.ofDays(2))
 		                        .map(l -> "foo");
@@ -284,11 +280,6 @@
 		                  .advanceTimeBy(Duration.ofDays(3))
 		                  .expectValue("foo")
 		                  .expectComplete()
-<<<<<<< HEAD
-		                  .verify(mono, Duration.ofMillis(500));
-
-		ScriptedSubscriber.disableVirtualTime();
-=======
 		                  .verify(mono);
 
 	}
@@ -356,7 +347,6 @@
 		                  .doCancel()
 		                  .verify(flux);
 
->>>>>>> 2e2a33cc
 	}
 
 	@Test(expected = AssertionError.class)
