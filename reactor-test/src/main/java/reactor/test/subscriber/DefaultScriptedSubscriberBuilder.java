/*
 * Copyright (c) 2011-2016 Pivotal Software Inc, All Rights Reserved.
 *
 * Licensed under the Apache License, Version 2.0 (the "License");
 * you may not use this file except in compliance with the License.
 * You may obtain a copy of the License at
 *
 *      http://www.apache.org/licenses/LICENSE-2.0
 *
 * Unless required by applicable law or agreed to in writing, software
 * distributed under the License is distributed on an "AS IS" BASIS,
 * WITHOUT WARRANTIES OR CONDITIONS OF ANY KIND, either express or implied.
 * See the License for the specific language governing permissions and
 * limitations under the License.
 */

package reactor.test.subscriber;

import java.time.Duration;
import java.time.Instant;
import java.util.ArrayList;
import java.util.Arrays;
import java.util.LinkedList;
import java.util.List;
import java.util.Objects;
import java.util.Optional;
import java.util.Queue;
import java.util.concurrent.ConcurrentLinkedQueue;
import java.util.concurrent.CountDownLatch;
import java.util.concurrent.TimeUnit;
import java.util.concurrent.atomic.AtomicLong;
import java.util.concurrent.atomic.AtomicReference;
import java.util.function.Consumer;
import java.util.function.Function;
import java.util.function.Predicate;
import java.util.stream.Stream;

import org.reactivestreams.Publisher;
import org.reactivestreams.Subscription;
<<<<<<< HEAD
=======
import reactor.core.Exceptions;
>>>>>>> 2e2a33cc
import reactor.core.publisher.Operators;
import reactor.core.publisher.Signal;
import reactor.test.scheduler.TestScheduler;

/**
 * Default implementation of {@link ScriptedSubscriber.ValueBuilder} and
 * {@link ScriptedSubscriber.TerminationBuilder}.
 *
 * @author Arjen Poutsma
 * @since 1.0
 */
final class DefaultScriptedSubscriberBuilder<T>
		implements ScriptedSubscriber.ValueBuilder<T> {

	final List<Event<T>> script = new ArrayList<>();

	final long initialRequest;

	final long expectedValueCount;


	DefaultScriptedSubscriberBuilder(long initialRequest) {
		this(initialRequest, -1);
	}

	DefaultScriptedSubscriberBuilder(long initialRequest, long expectedValueCount) {
		this.initialRequest = initialRequest;
		this.expectedValueCount = expectedValueCount;

		SignalEvent<T> event = new SignalEvent<>(signal -> {
			if (!signal.isOnSubscribe()) {
				return Optional.of(String.format("expected: onSubscribe(); actual: %s", signal));
			}
			else {
				return Optional.empty();
			}
		});
		this.script.add(event);
	}

	static void checkForNegative(long n) {
		if (n < 0) {
			throw new IllegalArgumentException("'n' should be >= 0 but was " + n);
		}
	}

	@Override
	public ScriptedSubscriber.ValueBuilder<T> advanceTime() {
<<<<<<< HEAD
		this.script.add(new VirtualTimeEvent<>(() -> TestScheduler.get()
		                                                          .advanceTime()));
=======
		this.script.add(new TaskEvent<>(() -> TestScheduler.get()
		                                                   .advanceTime()));
>>>>>>> 2e2a33cc
		return this;
	}

	@Override
	public ScriptedSubscriber.ValueBuilder<T> advanceTimeBy(Duration timeshift) {
<<<<<<< HEAD
		this.script.add(new VirtualTimeEvent<>(() -> TestScheduler.get()
		                                                          .advanceTimeBy(timeshift.toNanos(),
=======
		this.script.add(new TaskEvent<>(() -> TestScheduler.get()
		                                                   .advanceTimeBy(timeshift.toNanos(),
>>>>>>> 2e2a33cc
				                                                          TimeUnit.NANOSECONDS)));
		return this;
	}

	@Override
	public ScriptedSubscriber.ValueBuilder<T> advanceTimeTo(Instant instant) {

<<<<<<< HEAD
		this.script.add(new VirtualTimeEvent<>(() -> TestScheduler.get()
		                                                          .advanceTimeTo(instant.toEpochMilli(),
=======
		this.script.add(new TaskEvent<>(() -> TestScheduler.get()
		                                                   .advanceTimeTo(instant.toEpochMilli(),
>>>>>>> 2e2a33cc
				                                                          TimeUnit.MILLISECONDS)));
		return this;
	}

	@Override
	public ScriptedSubscriber.ValueBuilder<T> expectValue(T t) {
		SignalEvent<T> event = new SignalEvent<>(signal -> {
			if (!signal.isOnNext()) {
				return Optional.of(String.format("expected: onNext(%s); actual: %s", t, signal));
			}
			else if (!Objects.equals(t, signal.get())) {
				return Optional.of(String.format("expected value: %s; actual value: %s", t,
						signal.get()));

			}
			else {
				return Optional.empty();
			}
		});
		this.script.add(event);
		return this;
	}

	@Override
	public ScriptedSubscriber.ValueBuilder<T> expectValues(T... ts) {
		Arrays.stream(ts).forEach(this::expectValue);
		return this;
	}

	@Override
	public ScriptedSubscriber.ValueBuilder<T> expectValueWith(Predicate<T> predicate) {

		SignalEvent<T> event = new SignalEvent<>(signal -> {
			if (!signal.isOnNext()) {
				return Optional.of(String.format("expected: onNext(); actual: %s", signal));
			}
			else if (!predicate.test(signal.get())) {
				return Optional.of(String.format("predicate failed on value: %s", signal.get()));
			}
			else {
				return Optional.empty();
			}
		});
		this.script.add(event);
		return this;

	}

	@Override
	public ScriptedSubscriber.ValueBuilder<T> consumeValueWith(Consumer<T> consumer) {
		SignalEvent<T> event = new SignalEvent<>(signal -> {
			if (!signal.isOnNext()) {
				return Optional.of(String.format("expected: onNext(); actual: %s", signal));
			}
			else {
				try {
					consumer.accept(signal.get());
					return Optional.empty();
				}
				catch (AssertionError assertion) {
					return Optional.of(assertion.getMessage());
				}
			}
		});
		this.script.add(event);
		return this;
	}

	@Override
	public ScriptedSubscriber<T> expectError() {
		SignalEvent<T> event = new SignalEvent<>(signal -> {
			if (!signal.isOnError()) {
				return Optional.of(String.format("expected: onError(); actual: %s", signal));
			}
			else {
				return Optional.empty();
			}
		});
		this.script.add(event);
		return build();

	}

	@Override
	public ScriptedSubscriber<T> expectError(Class<? extends Throwable> clazz) {
		SignalEvent<T> event = new SignalEvent<>(signal -> {
			if (!signal.isOnError()) {
				return Optional.of(String.format("expected: onError(%s); actual: %s",
						clazz.getSimpleName(), signal));
			}
			else if (!clazz.isInstance(signal.getThrowable())) {
				return Optional.of(String.format("expected error of type: %s; actual type: %s",
						clazz.getSimpleName(), signal.getThrowable()));
			}
			else {
				return Optional.empty();
			}
		});
		this.script.add(event);
		return build();
	}

	@Override
	public ScriptedSubscriber<T> expectErrorWith(Predicate<Throwable> predicate) {

		SignalEvent<T> event = new SignalEvent<>(signal -> {
			if (!signal.isOnError()) {
				return Optional.of(String.format("expected: onError(); actual: %s", signal));
			}
			else if (!predicate.test(signal.getThrowable())) {
				return Optional.of(String.format("predicate failed on exception: %s",
						signal.getThrowable()));
			}
			else {
				return Optional.empty();
			}
		});
		this.script.add(event);
		return build();
	}

	@Override
	public ScriptedSubscriber<T> consumeErrorWith(Consumer<Throwable> consumer) {
		SignalEvent<T> event = new SignalEvent<>(signal -> {
			if (!signal.isOnError()) {
				return Optional.of(String.format("expected: onError(); actual: %s", signal));
			}
			else {
				try {
					consumer.accept(signal.getThrowable());
					return Optional.empty();
				}
				catch (AssertionError assertion) {
					return Optional.of(assertion.getMessage());
				}
			}
		});
		this.script.add(event);
		return build();
	}

	@Override
	public ScriptedSubscriber<T> expectComplete() {
		SignalEvent<T> event = new SignalEvent<>(signal -> {
			if (!signal.isOnComplete()) {
				return Optional.of(String.format("expected: onComplete(); actual: %s", signal));
			}
			else {
				return Optional.empty();
			}
		});
		this.script.add(event);
		return build();
	}

	@Override
	public ScriptedSubscriber.ValueBuilder<T> doRequest(long n) {
		checkForNegative(n);
		this.script.add(new SubscriptionEvent<T>(subscription -> subscription.request(n), false));
		return this;
	}

	@Override
	public ScriptedSubscriber<T> doCancel() {
		this.script.add(new SubscriptionEvent<T>(Subscription::cancel, true));
		return build();
	}

	final ScriptedSubscriber<T> build() {
<<<<<<< HEAD
		Queue<Event<T>> copy = new LinkedList<>(this.script);
=======
		Queue<Event<T>> copy = new ConcurrentLinkedQueue<>(this.script);
>>>>>>> 2e2a33cc
		return new DefaultScriptedSubscriber<T>(copy, this.initialRequest, this.expectedValueCount);
	}

	final static class DefaultScriptedSubscriber<T> implements ScriptedSubscriber<T> {

		final AtomicReference<Subscription> subscription = new AtomicReference<>();

		final CountDownLatch completeLatch = new CountDownLatch(1);

		final Queue<Event<T>> script;

		final long initialRequest;

		final List<String> failures = new LinkedList<>();

		final AtomicLong valueCount = new AtomicLong();

		final long expectedValueCount;


		public DefaultScriptedSubscriber(Queue<Event<T>> script, long initialRequest, long expectedValueCount) {
			this.script = script;
			this.initialRequest = initialRequest;
			this.expectedValueCount = expectedValueCount;
		}

		@Override
		public void onSubscribe(Subscription subscription) {
			Objects.requireNonNull(subscription, "Subscription cannot be null");

			if (this.subscription.compareAndSet(null, subscription)) {
				checkExpectation(Signal.subscribe(subscription));
				if (this.initialRequest != 0L) {
					subscription.request(this.initialRequest);
				}
			}
			else {
				subscription.cancel();
			}
		}

		@Override
		public void onNext(T t) {
			if (this.expectedValueCount < 0) {
				checkExpectation(Signal.next(t));
			} else {
				this.valueCount.incrementAndGet();
			}
		}

		@Override
		public void onError(Throwable t) {
			checkExpectation(Signal.error(t));
			this.completeLatch.countDown();
		}

		@Override
		public void onComplete() {
			checkExpectation(Signal.complete());
			this.completeLatch.countDown();
		}

		final void addFailure(String msg, Object... arguments) {
			this.failures.add(String.format(msg, arguments));
		}

		@SuppressWarnings("unchecked")
		final void checkExpectation(Signal<T> actualSignal) {
<<<<<<< HEAD
			Event<T> event = this.script.poll();
=======
			Event<T> event = this.script.peek();
>>>>>>> 2e2a33cc
			if (event == null) {
				addFailure("did not expect: %s", actualSignal);
			}
			else if(!(event instanceof TaskEvent)){
				SignalEvent<T> signalEvent = (SignalEvent<T>) this.script.poll();
				Optional<String> error = signalEvent.test(actualSignal);
				error.ifPresent(this.failures::add);
			}

			for(;;) {
				event = this.script.peek();
				if (event == null || !(event instanceof SubscriptionEvent)) {
					break;
				}
				else if (event instanceof DefaultScriptedSubscriberBuilder.VirtualTimeEvent) {
					if (!actualSignal.isOnSubscribe()) {
						VirtualTimeEvent<T> virtualTimeEvent =
								(VirtualTimeEvent<T>) this.script.poll();
						virtualTimeEvent.run();
					}
					else{
						break;
					}
				}
				else {
					SubscriptionEvent<T> subscriptionEvent = (SubscriptionEvent<T>) this.script.poll();
					Subscription s = this.subscription.get();
					subscriptionEvent.consume(s);
					if (subscriptionEvent.isTerminal()) {
						this.completeLatch.countDown();
						break;
					}
				}
			}

		}

<<<<<<< HEAD
		final void checkVirtualTimeEvent(){
			Event<T> event;
			for(;;){
				event = this.script.peek();
				if (event == null || !(event instanceof VirtualTimeEvent)) {
					break;
				}
				else {
						VirtualTimeEvent<T> virtualTimeEvent =
								(VirtualTimeEvent<T>) this.script.poll();
						virtualTimeEvent.run();
					}
=======
		@SuppressWarnings("unchecked")
		final void pollTaskEventOrComplete(Duration timeout) throws InterruptedException {
			Objects.requireNonNull(timeout, "timeout");
			Event<T> event;
			Instant stop = Instant.now()
			                      .plus(timeout);
			for (; ; ) {
				event = script.peek();
				if (event != null && event instanceof TaskEvent) {
					event = script.poll();
					try {
						((TaskEvent<T>) event).run();
					}
					catch (Throwable t){
						Exceptions.throwIfFatal(t);
						Subscription s = this.subscription.getAndSet(Operators.cancelledSubscription());
						if(s!= null){
							s.cancel();
						}
					}
				}
				if (this.completeLatch.await(10, TimeUnit.NANOSECONDS)) {
					break;
				}
				if (timeout != Duration.ZERO && stop.isBefore(Instant.now())) {
					if (this.subscription.get() == null) {
						throw new IllegalStateException(
								"ScriptedSubscriber has not been subscribed");
					}
					else {
						throw new AssertionError("ScriptedSubscriber timed out on " + this.subscription.get());
					}
				}
>>>>>>> 2e2a33cc
			}
		}

		@Override
		public void verify() {
			checkVirtualTimeEvent();
			try {
				pollTaskEventOrComplete(Duration.ZERO);
			}
			catch (InterruptedException ex) {
				Thread.currentThread().interrupt();
			}
			validate();
		}

		@Override
		public void verify(Publisher<? extends T> publisher) {
			publisher.subscribe(this);
			verify();
		}

		@Override
		public void verify(Duration duration) {
			try {
				pollTaskEventOrComplete(duration);
			}
			catch (InterruptedException ex) {
				Thread.currentThread().interrupt();
			}
			validate();
		}

		@Override
		public void verify(Publisher<? extends T> publisher, Duration duration) {
			publisher.subscribe(this);
			checkTasks();
			verify(duration);
		}

<<<<<<< HEAD
		final void checkTasks() {

		}

		final void verifyInternal() {
=======
		final void validate() {
			if (this.subscription.get() == null) {
				throw new IllegalStateException(
						"ScriptedSubscriber has not been subscribed");
			}
>>>>>>> 2e2a33cc
			boolean validValueCount = hasValidValueCount();
			if (this.failures.isEmpty() && validValueCount) {
				return;
			}
			StringBuilder messageBuilder = new StringBuilder("Expectation failure(s):\n");
			this.failures.stream()
					.flatMap(error -> Stream.of(" - ", error, "\n"))
					.forEach(messageBuilder::append);
			if (!validValueCount) {
				messageBuilder.append(String.format(" - expected %d values; got %d values",
						this.expectedValueCount, this.valueCount.get()));
			}
			messageBuilder.delete(messageBuilder.length() - 1, messageBuilder.length());
			throw new AssertionError(messageBuilder.toString());
		}

		final boolean hasValidValueCount() {
			if (this.expectedValueCount < 0) {
				return true;
			}
			else {
				return this.expectedValueCount == this.valueCount.get();
			}
		}

	}

	@SuppressWarnings("unused")
	abstract static class Event<T> {
	}

	static final class SubscriptionEvent<T> extends Event<T> {

		final Consumer<Subscription> consumer;

		final boolean terminal;

		public SubscriptionEvent(Consumer<Subscription> consumer, boolean terminal) {
			this.consumer = consumer;
			this.terminal = terminal;
		}

		public void consume(Subscription subscription) {
			this.consumer.accept(subscription);
		}

		public boolean isTerminal() {
			return this.terminal;
		}
	}

	static final class SignalEvent<T> extends Event<T> {

		final Function<Signal<T>, Optional<String>> function;

		public SignalEvent(Function<Signal<T>, Optional<String>> function) {
			this.function = function;
		}

		public Optional<String> test(Signal<T> signal) {
			return this.function.apply(signal);
		}

	}

<<<<<<< HEAD
	static final class VirtualTimeEvent<T> extends Event<T> {

		final Runnable task;

		public VirtualTimeEvent(Runnable task) {
=======
	static final class TaskEvent<T> extends Event<T> {

		final Runnable task;

		public TaskEvent(Runnable task) {
>>>>>>> 2e2a33cc
			this.task = task;
		}

		public void run() {
			task.run();
		}

	}

}<|MERGE_RESOLUTION|>--- conflicted
+++ resolved
@@ -37,10 +37,7 @@
 
 import org.reactivestreams.Publisher;
 import org.reactivestreams.Subscription;
-<<<<<<< HEAD
-=======
 import reactor.core.Exceptions;
->>>>>>> 2e2a33cc
 import reactor.core.publisher.Operators;
 import reactor.core.publisher.Signal;
 import reactor.test.scheduler.TestScheduler;
@@ -89,25 +86,15 @@
 
 	@Override
 	public ScriptedSubscriber.ValueBuilder<T> advanceTime() {
-<<<<<<< HEAD
-		this.script.add(new VirtualTimeEvent<>(() -> TestScheduler.get()
-		                                                          .advanceTime()));
-=======
 		this.script.add(new TaskEvent<>(() -> TestScheduler.get()
 		                                                   .advanceTime()));
->>>>>>> 2e2a33cc
 		return this;
 	}
 
 	@Override
 	public ScriptedSubscriber.ValueBuilder<T> advanceTimeBy(Duration timeshift) {
-<<<<<<< HEAD
-		this.script.add(new VirtualTimeEvent<>(() -> TestScheduler.get()
-		                                                          .advanceTimeBy(timeshift.toNanos(),
-=======
 		this.script.add(new TaskEvent<>(() -> TestScheduler.get()
 		                                                   .advanceTimeBy(timeshift.toNanos(),
->>>>>>> 2e2a33cc
 				                                                          TimeUnit.NANOSECONDS)));
 		return this;
 	}
@@ -115,13 +102,8 @@
 	@Override
 	public ScriptedSubscriber.ValueBuilder<T> advanceTimeTo(Instant instant) {
 
-<<<<<<< HEAD
-		this.script.add(new VirtualTimeEvent<>(() -> TestScheduler.get()
-		                                                          .advanceTimeTo(instant.toEpochMilli(),
-=======
 		this.script.add(new TaskEvent<>(() -> TestScheduler.get()
 		                                                   .advanceTimeTo(instant.toEpochMilli(),
->>>>>>> 2e2a33cc
 				                                                          TimeUnit.MILLISECONDS)));
 		return this;
 	}
@@ -291,11 +273,7 @@
 	}
 
 	final ScriptedSubscriber<T> build() {
-<<<<<<< HEAD
-		Queue<Event<T>> copy = new LinkedList<>(this.script);
-=======
 		Queue<Event<T>> copy = new ConcurrentLinkedQueue<>(this.script);
->>>>>>> 2e2a33cc
 		return new DefaultScriptedSubscriber<T>(copy, this.initialRequest, this.expectedValueCount);
 	}
 
@@ -364,11 +342,7 @@
 
 		@SuppressWarnings("unchecked")
 		final void checkExpectation(Signal<T> actualSignal) {
-<<<<<<< HEAD
-			Event<T> event = this.script.poll();
-=======
 			Event<T> event = this.script.peek();
->>>>>>> 2e2a33cc
 			if (event == null) {
 				addFailure("did not expect: %s", actualSignal);
 			}
@@ -382,16 +356,6 @@
 				event = this.script.peek();
 				if (event == null || !(event instanceof SubscriptionEvent)) {
 					break;
-				}
-				else if (event instanceof DefaultScriptedSubscriberBuilder.VirtualTimeEvent) {
-					if (!actualSignal.isOnSubscribe()) {
-						VirtualTimeEvent<T> virtualTimeEvent =
-								(VirtualTimeEvent<T>) this.script.poll();
-						virtualTimeEvent.run();
-					}
-					else{
-						break;
-					}
 				}
 				else {
 					SubscriptionEvent<T> subscriptionEvent = (SubscriptionEvent<T>) this.script.poll();
@@ -406,20 +370,6 @@
 
 		}
 
-<<<<<<< HEAD
-		final void checkVirtualTimeEvent(){
-			Event<T> event;
-			for(;;){
-				event = this.script.peek();
-				if (event == null || !(event instanceof VirtualTimeEvent)) {
-					break;
-				}
-				else {
-						VirtualTimeEvent<T> virtualTimeEvent =
-								(VirtualTimeEvent<T>) this.script.poll();
-						virtualTimeEvent.run();
-					}
-=======
 		@SuppressWarnings("unchecked")
 		final void pollTaskEventOrComplete(Duration timeout) throws InterruptedException {
 			Objects.requireNonNull(timeout, "timeout");
@@ -453,13 +403,11 @@
 						throw new AssertionError("ScriptedSubscriber timed out on " + this.subscription.get());
 					}
 				}
->>>>>>> 2e2a33cc
 			}
 		}
 
 		@Override
 		public void verify() {
-			checkVirtualTimeEvent();
 			try {
 				pollTaskEventOrComplete(Duration.ZERO);
 			}
@@ -489,23 +437,14 @@
 		@Override
 		public void verify(Publisher<? extends T> publisher, Duration duration) {
 			publisher.subscribe(this);
-			checkTasks();
 			verify(duration);
 		}
 
-<<<<<<< HEAD
-		final void checkTasks() {
-
-		}
-
-		final void verifyInternal() {
-=======
 		final void validate() {
 			if (this.subscription.get() == null) {
 				throw new IllegalStateException(
 						"ScriptedSubscriber has not been subscribed");
 			}
->>>>>>> 2e2a33cc
 			boolean validValueCount = hasValidValueCount();
 			if (this.failures.isEmpty() && validValueCount) {
 				return;
@@ -571,19 +510,11 @@
 
 	}
 
-<<<<<<< HEAD
-	static final class VirtualTimeEvent<T> extends Event<T> {
+	static final class TaskEvent<T> extends Event<T> {
 
 		final Runnable task;
 
-		public VirtualTimeEvent(Runnable task) {
-=======
-	static final class TaskEvent<T> extends Event<T> {
-
-		final Runnable task;
-
 		public TaskEvent(Runnable task) {
->>>>>>> 2e2a33cc
 			this.task = task;
 		}
 
