/*
 * Copyright (c) 2011-2019 Pivotal Software Inc, All Rights Reserved.
 *
 * Licensed under the Apache License, Version 2.0 (the "License");
 * you may not use this file except in compliance with the License.
 * You may obtain a copy of the License at
 *
 *       https://www.apache.org/licenses/LICENSE-2.0
 *
 * Unless required by applicable law or agreed to in writing, software
 * distributed under the License is distributed on an "AS IS" BASIS,
 * WITHOUT WARRANTIES OR CONDITIONS OF ANY KIND, either express or implied.
 * See the License for the specific language governing permissions and
 * limitations under the License.
 */

buildscript {
  ext.kotlinVersion = '1.3.41'
  repositories {
<<<<<<< HEAD
	mavenCentral()
=======
	jcenter()
>>>>>>> 96d3a7c9
	maven { url "https://repo.spring.io/plugins-release" }
  }
  dependencies {
	classpath 'org.springframework.build.gradle:propdeps-plugin:0.0.7'
	classpath "org.jetbrains.kotlin:kotlin-gradle-plugin:${kotlinVersion}"
	classpath 'biz.aQute.bnd:biz.aQute.bnd.gradle:4.1.0'
  }
}

plugins {
	id "com.jfrog.artifactory" version "4.15.2" apply false
}

description = 'Reactor Core Addons including processors, adapters and more'

ext {
  gradleScriptDir = "${rootProject.projectDir}/gradle"

  //NOTE: reactor-core version is declared in gradle.properties

  // Logging
  slf4jVersion = '1.7.12'
  logbackVersion = '1.1.2'

  // Libraries
  openHftChronicleVersion = '3.4.2'
  rxJava2Version = '2.2.8'
  rxJava3Version = '3.0.0'
  akkaActorVersion = '2.4.10'

  swtVersion = '4.5.2'
  swtVersionPlatform = '4.5.2'

  // Testing
  assertJVersion = '3.9.0'
  quickTheoriesVersion = '0.24'
  mockitoVersion = '1.10.19'
  spockVersion = '1.0-groovy-2.4'

  javadocLinks = ["https://projectreactor.io/docs/core/${reactorCoreVersion}/api/",
		  		  "https://docs.oracle.com/javase/7/docs/api/",
				  "https://docs.oracle.com/javaee/6/api/",
				  "https://fasterxml.github.io/jackson-databind/javadoc/2.5/",
				  "https://www.goldmansachs.com/gs-collections/javadoc/5.1.0/",
				  "https://www.reactive-streams.org/reactive-streams-1.0.3-javadoc/"] as
		  String[]
}

apply from: "$gradleScriptDir/doc.gradle"
apply from: "$gradleScriptDir/releaser.gradle"

configurations.all {
  // check for updates every build
  resolutionStrategy.cacheChangingModulesFor 0, 'seconds'
}


configure(subprojects) { project ->
  group = 'io.projectreactor.addons'

  apply plugin: 'propdeps' //TODO replace with a simpler local plugin?
  apply plugin: 'java'
  apply plugin: 'kotlin'
  apply from: "${rootDir}/gradle/setup.gradle"

  [compileJava, compileTestJava]*.options*.compilerArgs = ["-Xlint:varargs",
														   "-Xlint:cast",
														   "-Xlint:classfile",
														   "-Xlint:dep-ann",
														   "-Xlint:divzero",
														   "-Xlint:empty",
														   "-Xlint:finally",
														   "-Xlint:overrides",
														   "-Xlint:path",
														   "-Xlint:processing",
														   "-Xlint:static",
														   "-Xlint:try",
														   "-Xlint:deprecation",
														   "-Xlint:unchecked",
														   "-Xlint:-serial",      // intentionally disabled
														   "-Xlint:-options",     // intentionally disabled
														   "-Xlint:-fallthrough", // intentionally disabled
														   "-Xlint:-rawtypes"     // TODO enable and fix warnings
  ]

  compileJava {
	sourceCompatibility = 1.8
	targetCompatibility = 1.8
  }

  compileTestJava {
	sourceCompatibility = 1.8
	targetCompatibility = 1.8
  }

  compileKotlin {
	kotlinOptions.jvmTarget = "1.8"
	kotlinOptions.freeCompilerArgs = ["-Xjsr305=strict"]
  }

  compileTestKotlin {
	kotlinOptions.jvmTarget = "1.8"
	kotlinOptions.freeCompilerArgs = ["-Xjsr305=strict"]
  }

  // now that kotlin-gradle-plugin 1.1.60 is out with fix for https://youtrack.jetbrains.com/issue/KT-17564
  // be wary and fail if the issue of source file duplication in jar comes up again
  sourcesJar {
	duplicatesStrategy = DuplicatesStrategy.FAIL
  }

  if (JavaVersion.current().isJava8Compatible()) {
	compileTestJava.options.compilerArgs += "-parameters"
	tasks.withType(Javadoc) {
	  options.addStringOption('Xdoclint:none', '-quiet')
	}
  }

  [compileJava, compileTestJava]*.options*.encoding = 'UTF-8'

  sourceSets.test.resources.srcDirs = ["src/test/resources", "src/test/java"]

  project.tasks.withType(Test).all {
	systemProperty("java.awt.headless", "true")
	systemProperty("reactor.trace.cancel", "true")
	systemProperty("reactor.trace.nocapacity", "true")
	systemProperty("testGroups", project.properties.get("testGroups"))
	scanForTestClasses = false
	include '**/*Tests.*'
	include '**/*Test.*'
	include '**/*Spec.*'
	exclude '**/*Abstract*.*'
	exclude '**/dummy/Test.*'
  }

	repositories {
		jcenter()
		mavenCentral()
		if (version.endsWith('BUILD-SNAPSHOT')) {
			mavenLocal()
			maven { url 'https://repo.spring.io/snapshot' }
		}
		maven { url 'https://repo.spring.io/milestone' }
	}

  // dependencies that are common across all java projects
  dependencies {
	compile "io.projectreactor:reactor-core:$reactorCoreVersion"

	// JSR-305 annotations
	optional "com.google.code.findbugs:jsr305:3.0.2"

	// Logging
	optional "org.slf4j:slf4j-api:$slf4jVersion"

	// Testing
	testCompile 'junit:junit:4.12',
			"org.hamcrest:hamcrest-library:1.3",
			"org.assertj:assertj-core:$assertJVersion",
			"org.quicktheories:quicktheories:$quickTheoriesVersion",
			"org.testng:testng:6.8.5"
	testRuntime "ch.qos.logback:logback-classic:$logbackVersion"
	testCompile "io.projectreactor:reactor-test:$reactorCoreVersion"

  }
}

project('reactor-adapter') {
  description = 'Adapters on top of various async boundary providers'

  apply plugin: "biz.aQute.bnd.builder"

  dependencies {
	//Optional RxJava 2 Converter
	optional "io.reactivex.rxjava2:rxjava:$rxJava2Version"
	//Optional RxJava 3 Converter
	optional "io.reactivex.rxjava3:rxjava:$rxJava3Version"

	optional "com.typesafe.akka:akka-actor_2.11:$akkaActorVersion"

	optional "org.jetbrains.kotlin:kotlin-stdlib:${kotlinVersion}"

	testCompile "org.reactivestreams:reactive-streams-tck:1.0.3"
  }

  jar {
    manifest {
      attributes 'Implementation-Title': 'reactor-adapter',
              'Implementation-Version': version,
              'Automatic-Module-Name': 'reactor.adapter'
    }
	bnd(
			"-exportcontents": "!*internal*,*;-noimport:=true",
			"-nouses": "true",
			"Import-Package": "!*internal*,!javax.annotation,kotlin.*;resolution:=optional,*"
	)
  }

}

project('reactor-extra') {
  description = 'Reactor Extra utilities'

	apply plugin: "biz.aQute.bnd.builder"

	repositories {
		maven { url "https://maven-eclipse.github.io/maven" }
	}

  dependencies {
	optional "org.eclipse.swt:org.eclipse.swt.${getSwtPlatform()}:${swtVersionPlatform}"
	optional("org.jetbrains.kotlin:kotlin-stdlib:${kotlinVersion}")
	testCompile "org.reactivestreams:reactive-streams-tck:1.0.3"
	testCompile "org.mockito:mockito-core:2.23.0"
  }

  jar {
    manifest {
      attributes 'Implementation-Title': 'reactor-extra',
              'Implementation-Version': version,
              'Automatic-Module-Name': 'reactor.extra'
    }
	bnd(
			"-exportcontents": "!*internal*,*;-noimport:=true",
			"-nouses": "true",
			"Import-Package": "!*internal*,!javax.annotation,kotlin.*;resolution:=optional,org.eclipse.*;resolution:=optional,javax.swing.*;resolution:=optional,*"
	)
  }
}

static def getSwtPlatform() {
  String osname = System.properties['os.name']
  String osarch = System.properties['os.arch']
  if (osname.toLowerCase(Locale.ROOT).contains('win')) {
	if (osarch.contains("64")) {
	  return "win32.win32.x86_64"
	}
	return "win32.win32.x86"
  }
  if (osname.toLowerCase(Locale.ROOT).contains("nux")) {
	if (osarch.contains("64")) {
	  return "gtk.linux.x86_64"
	}
	return "gtk.linux.x86"
  }
  if (osname.toLowerCase(Locale.ROOT).contains("mac")) {
	return "cocoa.macosx.x86_64"
  }
  throw new RuntimeException("Unknown OS/Arch: " + osname + ", " + osarch)
}<|MERGE_RESOLUTION|>--- conflicted
+++ resolved
@@ -17,11 +17,8 @@
 buildscript {
   ext.kotlinVersion = '1.3.41'
   repositories {
-<<<<<<< HEAD
+	jcenter()
 	mavenCentral()
-=======
-	jcenter()
->>>>>>> 96d3a7c9
 	maven { url "https://repo.spring.io/plugins-release" }
   }
   dependencies {
